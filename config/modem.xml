<?xml version="1.0" ?>
<!--
Configuration file that allows non-root users to run the example DLEP client
as a modem.
-->
<config>
	<params>
		<local-type>modem</local-type>
		<discovery-enable>1</discovery-enable>

                <!-- change this to reflect your chosen interface -->
		<discovery-iface>eth0</discovery-iface>
<<<<<<< HEAD
		<discovery-port>854</discovery-port>
		<discovery-mcast-address>225.0.0.44</discovery-mcast-address>
		<discovery-interval>5</discovery-interval>
		<discovery-ttl>255</discovery-ttl>
		<session-ttl>255</session-ttl>
		<session-port>854</session-port>
		<heartbeat-interval>5</heartbeat-interval>
=======

                <!-- override default privileged port 854 -->
		<discovery-port>4854</discovery-port>

                <!-- override default privileged address 224.0.0.117 -->
		<discovery-mcast-address>225.0.0.117</discovery-mcast-address>
		<discovery-interval>60</discovery-interval>

                <!-- override default privileged port 854 -->
		<session-port>4854</session-port>
		<heartbeat-interval>60</heartbeat-interval>
>>>>>>> d1c3f6c4
		<heartbeat-threshold>2</heartbeat-threshold>
		<peer-type>emulated-modem</peer-type>
                <log-file>dlep-modem.log</log-file>
	</params>
</config><|MERGE_RESOLUTION|>--- conflicted
+++ resolved
@@ -8,29 +8,20 @@
 		<local-type>modem</local-type>
 		<discovery-enable>1</discovery-enable>
 
-                <!-- change this to reflect your chosen interface -->
+    <!-- change this to reflect your chosen interface -->
 		<discovery-iface>eth0</discovery-iface>
-<<<<<<< HEAD
-		<discovery-port>854</discovery-port>
-		<discovery-mcast-address>225.0.0.44</discovery-mcast-address>
-		<discovery-interval>5</discovery-interval>
 		<discovery-ttl>255</discovery-ttl>
 		<session-ttl>255</session-ttl>
-		<session-port>854</session-port>
-		<heartbeat-interval>5</heartbeat-interval>
-=======
-
-                <!-- override default privileged port 854 -->
+    <!-- override default privileged port 854 -->
 		<discovery-port>4854</discovery-port>
 
-                <!-- override default privileged address 224.0.0.117 -->
+    <!-- override default privileged address 224.0.0.117 -->
 		<discovery-mcast-address>225.0.0.117</discovery-mcast-address>
 		<discovery-interval>60</discovery-interval>
 
-                <!-- override default privileged port 854 -->
+    <!-- override default privileged port 854 -->
 		<session-port>4854</session-port>
 		<heartbeat-interval>60</heartbeat-interval>
->>>>>>> d1c3f6c4
 		<heartbeat-threshold>2</heartbeat-threshold>
 		<peer-type>emulated-modem</peer-type>
                 <log-file>dlep-modem.log</log-file>
